/*
 * abstracttool.h
 * Copyright 2009-2013, Thorbjørn Lindeijer <thorbjorn@lindeijer.nl>
 * Copyright 2010, Jeff Bland <jksb@member.fsf.org>
 *
 * This file is part of Tiled.
 *
 * This program is free software; you can redistribute it and/or modify it
 * under the terms of the GNU General Public License as published by the Free
 * Software Foundation; either version 2 of the License, or (at your option)
 * any later version.
 *
 * This program is distributed in the hope that it will be useful, but WITHOUT
 * ANY WARRANTY; without even the implied warranty of MERCHANTABILITY or
 * FITNESS FOR A PARTICULAR PURPOSE.  See the GNU General Public License for
 * more details.
 *
 * You should have received a copy of the GNU General Public License along with
 * this program. If not, see <http://www.gnu.org/licenses/>.
 */

#pragma once

#include <QCursor>
#include <QGraphicsSceneMouseEvent>
#include <QIcon>
#include <QKeySequence>
#include <QMetaType>
#include <QObject>
#include <QString>

class QEvent;
class QKeyEvent;
class QToolBar;

namespace Tiled {

class Layer;
class Tile;
class ObjectTemplate;

namespace Internal {

class MapDocument;
class MapScene;
class ToolManager;

/**
 * An abstraction of any kind of tool used to edit the map.
 *
 * Events that hit the MapScene are forwarded to the current tool, which can
 * handle them as appropriate for that tool.
 *
 * A tool will usually add one or more QGraphicsItems to the scene in order to
 * represent it to the user.
 */
class AbstractTool : public QObject
{
    Q_OBJECT

    Q_PROPERTY(QString name READ name WRITE setName)
    Q_PROPERTY(QIcon icon READ icon WRITE setIcon)
    Q_PROPERTY(QKeySequence shortcut READ shortcut WRITE setShortcut)
    Q_PROPERTY(QString statusInfo READ statusInfo WRITE setStatusInfo NOTIFY statusInfoChanged)
    Q_PROPERTY(QCursor cursor READ cursor WRITE setCursor NOTIFY cursorChanged)
    Q_PROPERTY(bool enabled READ isEnabled WRITE setEnabled NOTIFY enabledChanged)

public:
    /**
     * Constructs an abstract tool with the given \a name and \a icon.
     */
    AbstractTool(const QString &name,
                 const QIcon &icon,
                 const QKeySequence &shortcut,
                 QObject *parent = nullptr);

<<<<<<< HEAD
    ~AbstractTool() override {}

=======
>>>>>>> 4aaf8834
    QString name() const;
    void setName(const QString &name);

    QIcon icon() const;
    void setIcon(const QIcon &icon);

    QKeySequence shortcut() const;
    void setShortcut(const QKeySequence &shortcut);

    QString statusInfo() const;
    void setStatusInfo(const QString &statusInfo);

    QCursor cursor() const;
    void setCursor(const QCursor &cursor);

    bool isEnabled() const;
    void setEnabled(bool enabled);

    ToolManager *toolManager() const;
    Tile *tile() const;
    ObjectTemplate *objectTemplate() const;

    /**
     * Activates this tool. If the tool plans to add any items to the scene, it
     * probably wants to do it here.
     */
    virtual void activate(MapScene *scene) = 0;

    /**
     * Deactivates this tool. Should do any necessary cleanup to make sure the
     * tool is no longer active.
     */
    virtual void deactivate(MapScene *scene) = 0;

    virtual void keyPressed(QKeyEvent *);

    /**
     * Called when the mouse entered the scene. This is usually an appropriate
     * time to make a hover item visible.
     */
    virtual void mouseEntered() = 0;

    /**
     * Called when the mouse left the scene.
     */
    virtual void mouseLeft() = 0;

    /**
     * Called when the mouse cursor moves in the scene.
     */
    virtual void mouseMoved(const QPointF &pos,
                            Qt::KeyboardModifiers modifiers) = 0;

    /**
     * Called when a mouse button is pressed on the scene.
     */
    virtual void mousePressed(QGraphicsSceneMouseEvent *event) = 0;

    /**
     * Called when a mouse button is released on the scene.
     */
    virtual void mouseReleased(QGraphicsSceneMouseEvent *event) = 0;

    /**
     * Called when a mouse button is pressed a second time on the scene, after
     * a short interval.
     *
     * By default, this function calls mousePressed.
     */
    virtual void mouseDoubleClicked(QGraphicsSceneMouseEvent *event);

    /**
     * Called when the user presses or releases a modifier key resulting
     * in a change of modifier status, and when the tool is enabled with
     * a modifier key pressed.
     */
    virtual void modifiersChanged(Qt::KeyboardModifiers) {}

    /**
     * Called when the application language changed.
     */
    virtual void languageChanged() = 0;

    virtual void populateToolBar(QToolBar*) {}

public slots:
    void setMapDocument(MapDocument *mapDocument);

protected:
    /**
     * Can be used to respond to the map document changing.
     */
    virtual void mapDocumentChanged(MapDocument *oldDocument,
                                    MapDocument *newDocument)
    {
        Q_UNUSED(oldDocument)
        Q_UNUSED(newDocument)
    }

    MapDocument *mapDocument() const { return mMapDocument; }

    Layer *currentLayer() const;

protected slots:
    /**
     * By default, this function is called after the current map has changed
     * and when the current layer changes. It can be overridden to implement
     * custom logic for when the tool should be enabled.
     *
     * The default implementation enables tools when a map document is set.
     */
    virtual void updateEnabledState();

signals:
    void statusInfoChanged(const QString &statusInfo);
    void cursorChanged(const QCursor &cursor);
    void enabledChanged(bool enabled);

private:
    friend class ToolManager;

    QString mName;
    QIcon mIcon;
    QKeySequence mShortcut;
    QString mStatusInfo;
    QCursor mCursor;
    bool mEnabled;

    ToolManager *mToolManager;
    MapDocument *mMapDocument;
};


inline QString AbstractTool::name() const
{
    return mName;
}

inline void AbstractTool::setName(const QString &name)
{
    mName = name;
}

inline QIcon AbstractTool::icon() const
{
    return mIcon;
}

inline void AbstractTool::setIcon(const QIcon &icon)
{
    mIcon = icon;
}

inline QKeySequence AbstractTool::shortcut() const
{
    return mShortcut;
}

inline void AbstractTool::setShortcut(const QKeySequence &shortcut)
{
    mShortcut = shortcut;
}

inline QString AbstractTool::statusInfo() const
{
    return mStatusInfo;
}

inline QCursor AbstractTool::cursor() const
{
    return mCursor;
}

inline bool AbstractTool::isEnabled() const
{
    return mEnabled;
}

/**
 * Returns the ToolManager with which this tool is registered, if any.
 */
inline ToolManager *AbstractTool::toolManager() const
{
    return mToolManager;
}

} // namespace Internal
} // namespace Tiled

Q_DECLARE_METATYPE(Tiled::Internal::AbstractTool*)<|MERGE_RESOLUTION|>--- conflicted
+++ resolved
@@ -74,11 +74,6 @@
                  const QKeySequence &shortcut,
                  QObject *parent = nullptr);
 
-<<<<<<< HEAD
-    ~AbstractTool() override {}
-
-=======
->>>>>>> 4aaf8834
     QString name() const;
     void setName(const QString &name);
 
