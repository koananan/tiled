/*
 * mainwindow.cpp
 * Copyright 2008-2015, Thorbjørn Lindeijer <thorbjorn@lindeijer.nl>
 * Copyright 2008, Roderic Morris <roderic@ccs.neu.edu>
 * Copyright 2009-2010, Jeff Bland <jksb@member.fsf.org>
 * Copyright 2009, Dennis Honeyman <arcticuno@gmail.com>
 * Copyright 2009, Christian Henz <chrhenz@gmx.de>
 * Copyright 2010, Andrew G. Crowell <overkill9999@gmail.com>
 * Copyright 2010-2011, Stefan Beller <stefanbeller@googlemail.com>
 *
 * This file is part of Tiled.
 *
 * This program is free software; you can redistribute it and/or modify it
 * under the terms of the GNU General Public License as published by the Free
 * Software Foundation; either version 2 of the License, or (at your option)
 * any later version.
 *
 * This program is distributed in the hope that it will be useful, but WITHOUT
 * ANY WARRANTY; without even the implied warranty of MERCHANTABILITY or
 * FITNESS FOR A PARTICULAR PURPOSE.  See the GNU General Public License for
 * more details.
 *
 * You should have received a copy of the GNU General Public License along with
 * this program. If not, see <http://www.gnu.org/licenses/>.
 */

#include "mainwindow.h"
#include "ui_mainwindow.h"

#include "aboutdialog.h"
#include "addremovemapobject.h"
#include "automappingmanager.h"
#include "addremovetileset.h"
#include "documentmanager.h"
#include "erasetiles.h"
#include "exportasimagedialog.h"
#include "languagemanager.h"
#include "layer.h"
#include "map.h"
#include "mapdocument.h"
#include "mapdocumentactionhandler.h"
#include "mapeditor.h"
#include "mapformat.h"
#include "mapobject.h"
#include "maprenderer.h"
#include "mapscene.h"
#include "mapview.h"
#include "newmapdialog.h"
#include "newtilesetdialog.h"
#include "pluginmanager.h"
#include "resizedialog.h"
#include "objectgroup.h"
#include "objecttypeseditor.h"
#include "offsetmapdialog.h"
#include "patreondialog.h"
#include "preferences.h"
#include "terrain.h"
#include "tile.h"
#include "tilelayer.h"
#include "tileset.h"
#include "tilesetmanager.h"
#include "undodock.h"
#include "utils.h"
#include "zoomable.h"
#include "commandbutton.h"
#include "consoledock.h"
#include "tmxmapformat.h"
#include "tileseteditor.h"
#include "tilesetdocument.h"

#ifdef Q_OS_MAC
#include "macsupport.h"
#endif

#include <QCloseEvent>
#include <QDesktopServices>
#include <QFileDialog>
#include <QLabel>
#include <QMessageBox>
#include <QMimeData>
#include <QRegExp>
#include <QSessionManager>
#include <QShortcut>
#include <QTextStream>
#include <QToolButton>
#include <QUndoGroup>
#include <QUndoStack>
#include <QUndoView>

using namespace Tiled;
using namespace Tiled::Internal;
using namespace Tiled::Utils;


MainWindow::MainWindow(QWidget *parent, Qt::WindowFlags flags)
    : QMainWindow(parent, flags)
    , mUi(new Ui::MainWindow)
    , mMapDocument(nullptr)
    , mActionHandler(new MapDocumentActionHandler(this))
    , mConsoleDock(new ConsoleDock(this))
    , mObjectTypesEditor(new ObjectTypesEditor(this))
    , mAutomappingManager(new AutomappingManager(this))
    , mDocumentManager(DocumentManager::instance())
    , mTmxMapFormat(new TmxMapFormat(this))
    , mTsxTilesetFormat(new TsxTilesetFormat(this))
{
    mUi->setupUi(this);

    mDocumentManager->setEditor(Document::MapDocumentType, new MapEditor);
    mDocumentManager->setEditor(Document::TilesetDocumentType, new TilesetEditor);

    setCentralWidget(mDocumentManager->widget());

    PluginManager::addObject(mTmxMapFormat);
    PluginManager::addObject(mTsxTilesetFormat);

#ifdef Q_OS_MAC
    MacSupport::addFullscreen(this);
#endif

#if QT_VERSION >= 0x050600
    setDockOptions(dockOptions() | QMainWindow::GroupedDragging);
#endif

    Preferences *preferences = Preferences::instance();

    QIcon redoIcon(QLatin1String(":images/16x16/edit-redo.png"));
    QIcon undoIcon(QLatin1String(":images/16x16/edit-undo.png"));

#ifndef Q_OS_MAC
    QIcon tiledIcon(QLatin1String(":images/16x16/tiled.png"));
    tiledIcon.addFile(QLatin1String(":images/32x32/tiled.png"));
    setWindowIcon(tiledIcon);
#endif

    QUndoGroup *undoGroup = mDocumentManager->undoGroup();
    QAction *undoAction = undoGroup->createUndoAction(this, tr("Undo"));
    QAction *redoAction = undoGroup->createRedoAction(this, tr("Redo"));
<<<<<<< HEAD
=======
    mUi->mainToolBar->setToolButtonStyle(Qt::ToolButtonFollowStyle);
    mUi->actionNew->setPriority(QAction::LowPriority);
#if QT_VERSION == 0x050500
    undoAction->setPriority(QAction::LowPriority);
#endif
    redoAction->setPriority(QAction::LowPriority);
>>>>>>> c2dea496
    redoAction->setIcon(redoIcon);
    undoAction->setIcon(undoIcon);
    connect(undoGroup, SIGNAL(cleanChanged(bool)), SLOT(updateWindowTitle()));

    UndoDock *undoDock = new UndoDock(undoGroup, this);
    addDockWidget(Qt::BottomDockWidgetArea, mConsoleDock);
    addDockWidget(Qt::LeftDockWidgetArea, undoDock);

//    tabifyDockWidget(undoDock, mMapsDock);
//    tabifyDockWidget(tileStampsDock, undoDock);

    // These dock widgets may not be immediately useful to many people, so
    // they are hidden by default.
    undoDock->setVisible(false);
    mConsoleDock->setVisible(false);

//    mUi->actionNew->setShortcuts(QKeySequence::New);
    mUi->actionOpen->setShortcuts(QKeySequence::Open);
    mUi->actionSave->setShortcuts(QKeySequence::Save);
    mUi->actionSaveAs->setShortcuts(QKeySequence::SaveAs);
    mUi->actionClose->setShortcuts(QKeySequence::Close);
    mUi->actionQuit->setShortcuts(QKeySequence::Quit);
    mUi->actionCut->setShortcuts(QKeySequence::Cut);
    mUi->actionCopy->setShortcuts(QKeySequence::Copy);
    mUi->actionPaste->setShortcuts(QKeySequence::Paste);
    QList<QKeySequence> deleteKeys = QKeySequence::keyBindings(QKeySequence::Delete);
#ifdef Q_OS_OSX
    // Add the Backspace key as primary shortcut for Delete, which seems to be
    // the expected one for OS X.
    if (!deleteKeys.contains(QKeySequence(Qt::Key_Backspace)))
        deleteKeys.prepend(QKeySequence(Qt::Key_Backspace));
#endif
    mUi->actionDelete->setShortcuts(deleteKeys);

    undoAction->setShortcuts(QKeySequence::Undo);
    redoAction->setShortcuts(QKeySequence::Redo);

    mUi->actionShowGrid->setChecked(preferences->showGrid());
    mUi->actionShowTileObjectOutlines->setChecked(preferences->showTileObjectOutlines());
    mUi->actionShowTileAnimations->setChecked(preferences->showTileAnimations());
    mUi->actionSnapToGrid->setChecked(preferences->snapToGrid());
    mUi->actionSnapToFineGrid->setChecked(preferences->snapToFineGrid());
    mUi->actionHighlightCurrentLayer->setChecked(preferences->highlightCurrentLayer());
    mUi->actionAutoMapWhileDrawing->setChecked(preferences->automappingDrawing());

    QActionGroup *objectLabelVisibilityGroup = new QActionGroup(this);
    mUi->actionNoLabels->setActionGroup(objectLabelVisibilityGroup);
    mUi->actionLabelsForSelectedObjects->setActionGroup(objectLabelVisibilityGroup);
    mUi->actionLabelsForAllObjects->setActionGroup(objectLabelVisibilityGroup);

    switch (preferences->objectLabelVisibility()) {
    case Preferences::NoObjectLabels:
        mUi->actionNoLabels->setChecked(true);
        break;
    case Preferences::SelectedObjectLabels:
        mUi->actionLabelsForSelectedObjects->setChecked(true);
        break;
    case Preferences::AllObjectLabels:
        mUi->actionLabelsForAllObjects->setChecked(true);
        break;
    }

    connect(objectLabelVisibilityGroup, &QActionGroup::triggered,
            this, &MainWindow::labelVisibilityActionTriggered);

    QShortcut *reloadTilesetsShortcut = new QShortcut(QKeySequence(tr("Ctrl+T")), this);
    connect(reloadTilesetsShortcut, SIGNAL(activated()),
            this, SLOT(reloadTilesets()));

    // Make sure Ctrl+= also works for zooming in
    QList<QKeySequence> keys = QKeySequence::keyBindings(QKeySequence::ZoomIn);
    keys += QKeySequence(tr("Ctrl+="));
    keys += QKeySequence(tr("+"));
    mUi->actionZoomIn->setShortcuts(keys);
    keys = QKeySequence::keyBindings(QKeySequence::ZoomOut);
    keys += QKeySequence(tr("-"));
    mUi->actionZoomOut->setShortcuts(keys);

    mUi->menuEdit->insertAction(mUi->actionCut, undoAction);
    mUi->menuEdit->insertAction(mUi->actionCut, redoAction);
    mUi->menuEdit->insertSeparator(mUi->actionCut);
    mUi->menuEdit->insertAction(mUi->actionPreferences,
                                mActionHandler->actionSelectAll());
    mUi->menuEdit->insertAction(mUi->actionPreferences,
                                mActionHandler->actionSelectNone());
    mUi->menuEdit->insertSeparator(mUi->actionPreferences);

    // todo: Turn into Command menu
//    mCommandButton = new CommandButton(this);
//    mUi->mainToolBar->addWidget(mCommandButton);

    mUi->menuMap->insertAction(mUi->actionOffsetMap,
                               mActionHandler->actionCropToSelection());

    // todo: Move into Tools menu
//    mRandomButton = new QToolButton(this);
//    mRandomButton->setToolTip(tr("Random Mode"));
//    mRandomButton->setIcon(QIcon(QLatin1String(":images/24x24/dice.png")));
//    mRandomButton->setCheckable(true);
//    mRandomButton->setShortcut(QKeySequence(tr("D")));
//    mUi->mainToolBar->addWidget(mRandomButton);

    mLayerMenu = new QMenu(tr("&Layer"), this);
    mLayerMenu->addAction(mActionHandler->actionAddTileLayer());
    mLayerMenu->addAction(mActionHandler->actionAddObjectGroup());
    mLayerMenu->addAction(mActionHandler->actionAddImageLayer());
    mLayerMenu->addAction(mActionHandler->actionDuplicateLayer());
    mLayerMenu->addAction(mActionHandler->actionMergeLayerDown());
    mLayerMenu->addAction(mActionHandler->actionRemoveLayer());
    mLayerMenu->addSeparator();
    mLayerMenu->addAction(mActionHandler->actionSelectPreviousLayer());
    mLayerMenu->addAction(mActionHandler->actionSelectNextLayer());
    mLayerMenu->addAction(mActionHandler->actionMoveLayerUp());
    mLayerMenu->addAction(mActionHandler->actionMoveLayerDown());
    mLayerMenu->addSeparator();
    mLayerMenu->addAction(mActionHandler->actionToggleOtherLayers());
    mLayerMenu->addSeparator();
    mLayerMenu->addAction(mActionHandler->actionLayerProperties());

    menuBar()->insertMenu(mUi->menuHelp->menuAction(), mLayerMenu);

    connect(mUi->actionNewMap, SIGNAL(triggered()), SLOT(newMap()));
    connect(mUi->actionOpen, SIGNAL(triggered()), SLOT(openFile()));
    connect(mUi->actionClearRecentFiles, SIGNAL(triggered()),
            SLOT(clearRecentFiles()));
    connect(mUi->actionSave, SIGNAL(triggered()), SLOT(saveFile()));
    connect(mUi->actionSaveAs, SIGNAL(triggered()), SLOT(saveFileAs()));
    connect(mUi->actionSaveAll, SIGNAL(triggered()), SLOT(saveAll()));
    connect(mUi->actionExportAsImage, SIGNAL(triggered()), SLOT(exportAsImage()));
    connect(mUi->actionExport, SIGNAL(triggered()), SLOT(export_()));
    connect(mUi->actionExportAs, SIGNAL(triggered()), SLOT(exportAs()));
    connect(mUi->actionReload, SIGNAL(triggered()), SLOT(reload()));
    connect(mUi->actionClose, SIGNAL(triggered()), SLOT(closeFile()));
    connect(mUi->actionCloseAll, SIGNAL(triggered()), SLOT(closeAllFiles()));
    connect(mUi->actionQuit, SIGNAL(triggered()), SLOT(close()));

    connect(mUi->actionCut, SIGNAL(triggered()), SLOT(cut()));
    connect(mUi->actionCopy, SIGNAL(triggered()), SLOT(copy()));
    connect(mUi->actionPaste, SIGNAL(triggered()), SLOT(paste()));
    connect(mUi->actionPasteInPlace, SIGNAL(triggered()), SLOT(pasteInPlace()));
    connect(mUi->actionDelete, SIGNAL(triggered()), SLOT(delete_()));
    connect(mUi->actionPreferences, SIGNAL(triggered()),
            SLOT(openPreferences()));

    connect(mUi->actionShowGrid, SIGNAL(toggled(bool)),
            preferences, SLOT(setShowGrid(bool)));
    connect(mUi->actionShowTileObjectOutlines, SIGNAL(toggled(bool)),
            preferences, SLOT(setShowTileObjectOutlines(bool)));
    connect(mUi->actionShowTileAnimations, SIGNAL(toggled(bool)),
            preferences, SLOT(setShowTileAnimations(bool)));
    connect(mUi->actionSnapToGrid, SIGNAL(toggled(bool)),
            preferences, SLOT(setSnapToGrid(bool)));
    connect(mUi->actionSnapToFineGrid, SIGNAL(toggled(bool)),
            preferences, SLOT(setSnapToFineGrid(bool)));
    connect(mUi->actionHighlightCurrentLayer, SIGNAL(toggled(bool)),
            preferences, SLOT(setHighlightCurrentLayer(bool)));
    connect(mUi->actionZoomIn, SIGNAL(triggered()), SLOT(zoomIn()));
    connect(mUi->actionZoomOut, SIGNAL(triggered()), SLOT(zoomOut()));
    connect(mUi->actionZoomNormal, SIGNAL(triggered()), SLOT(zoomNormal()));

    connect(mUi->actionNewTileset, SIGNAL(triggered()), SLOT(newTileset()));
    connect(mUi->actionAddExternalTileset, SIGNAL(triggered()),
            SLOT(addExternalTileset()));
    connect(mUi->actionResizeMap, SIGNAL(triggered()), SLOT(resizeMap()));
    connect(mUi->actionOffsetMap, SIGNAL(triggered()), SLOT(offsetMap()));
    connect(mUi->actionAutoMap, SIGNAL(triggered()),
            mAutomappingManager, SLOT(autoMap()));
    connect(mUi->actionAutoMapWhileDrawing, &QAction::toggled,
            preferences, &Preferences::setAutomappingDrawing);
    connect(mUi->actionMapProperties, SIGNAL(triggered()),
            SLOT(editMapProperties()));

    connect(mUi->actionDocumentation, SIGNAL(triggered()), SLOT(openDocumentation()));
    connect(mUi->actionBecomePatron, SIGNAL(triggered()), SLOT(becomePatron()));
    connect(mUi->actionAbout, SIGNAL(triggered()), SLOT(aboutTiled()));

    // todo: figure out how to hook this up
//    connect(mTilesetDock, SIGNAL(tilesetsDropped(QStringList)),
//            SLOT(newTilesets(QStringList)));

    // Add recent file actions to the recent files menu
    for (auto &action : mRecentFiles) {
         action = new QAction(this);
         mUi->menuRecentFiles->insertAction(mUi->actionClearRecentFiles,
                                            action);
         action->setVisible(false);
         connect(action, SIGNAL(triggered()),
                 this, SLOT(openRecentFile()));
    }
    mUi->menuRecentFiles->insertSeparator(mUi->actionClearRecentFiles);

    setThemeIcon(mUi->menuNew, "document-new");
    setThemeIcon(mUi->actionOpen, "document-open");
    setThemeIcon(mUi->menuRecentFiles, "document-open-recent");
    setThemeIcon(mUi->actionClearRecentFiles, "edit-clear");
    setThemeIcon(mUi->actionSave, "document-save");
    setThemeIcon(mUi->actionSaveAs, "document-save-as");
    setThemeIcon(mUi->actionClose, "window-close");
    setThemeIcon(mUi->actionQuit, "application-exit");
    setThemeIcon(mUi->actionCut, "edit-cut");
    setThemeIcon(mUi->actionCopy, "edit-copy");
    setThemeIcon(mUi->actionPaste, "edit-paste");
    setThemeIcon(mUi->actionDelete, "edit-delete");
    setThemeIcon(redoAction, "edit-redo");
    setThemeIcon(undoAction, "edit-undo");
    setThemeIcon(mUi->actionZoomIn, "zoom-in");
    setThemeIcon(mUi->actionZoomOut, "zoom-out");
    setThemeIcon(mUi->actionZoomNormal, "zoom-original");
//    setThemeIcon(mUi->actionNewTileset, "document-new");
    setThemeIcon(mUi->actionResizeMap, "document-page-setup");
    setThemeIcon(mUi->actionMapProperties, "document-properties");
    setThemeIcon(mUi->actionDocumentation, "help-contents");
    setThemeIcon(mUi->actionAbout, "help-about");



    // todo: Creating a new tileset does not necessarily mean adding it to the
    // current map. Consider automatically figuring out which tilesets are used
    // on a map.
//    connect(mTilesetDock, SIGNAL(newTileset()),
//            this, SLOT(newTileset()));

    // Add the 'Views and Toolbars' submenu. This needs to happen after all
    // the dock widgets and toolbars have been added to the main window.
    mViewsAndToolbarsMenu = new QAction(tr("Views and Toolbars"), this);
    mShowObjectTypesEditor = new QAction(tr("Object Types Editor"), this);
    mShowObjectTypesEditor->setCheckable(true);
    mShowTileAnimationEditor = new QAction(tr("Tile Animation Editor"), this);
    mShowTileAnimationEditor->setCheckable(true);
    mShowTileCollisionEditor = new QAction(tr("Tile Collision Editor"), this);
    mShowTileCollisionEditor->setCheckable(true);
    mShowTileCollisionEditor->setShortcut(tr("Ctrl+Shift+O"));
    mShowTileCollisionEditor->setShortcutContext(Qt::ApplicationShortcut);
    QMenu *popupMenu = createPopupMenu();
    popupMenu->setParent(this);
    mViewsAndToolbarsMenu->setMenu(popupMenu);
    mUi->menuView->insertAction(mUi->actionShowGrid, mViewsAndToolbarsMenu);
    mUi->menuView->insertAction(mUi->actionShowGrid, mShowObjectTypesEditor);
    mUi->menuView->insertAction(mUi->actionShowGrid, mShowTileAnimationEditor);
    mUi->menuView->insertAction(mUi->actionShowGrid, mShowTileCollisionEditor);
    mUi->menuView->insertSeparator(mUi->actionShowGrid);

    connect(mShowObjectTypesEditor, SIGNAL(toggled(bool)),
            mObjectTypesEditor, SLOT(setVisible(bool)));
    connect(mObjectTypesEditor, SIGNAL(closed()), SLOT(onObjectTypesEditorClosed()));

//    connect(mShowTileAnimationEditor, SIGNAL(toggled(bool)),
//            mTileAnimationEditor, SLOT(setVisible(bool)));
//    connect(mTileAnimationEditor, SIGNAL(closed()), SLOT(onAnimationEditorClosed()));

//    connect(mShowTileCollisionEditor, SIGNAL(toggled(bool)),
//            mTileCollisionEditor, SLOT(setVisible(bool)));
//    connect(mTileCollisionEditor, SIGNAL(closed()), SLOT(onCollisionEditorClosed()));

    connect(ClipboardManager::instance(), SIGNAL(hasMapChanged()), SLOT(updateActions()));

    connect(mDocumentManager, SIGNAL(fileOpenRequested(QString)),
            this, SLOT(openFile(QString)));
    connect(mDocumentManager, SIGNAL(fileOpenRequested()),
            this, SLOT(openFile()));
    connect(mDocumentManager, SIGNAL(fileSaveRequested()),
            this, SLOT(saveFile()));
    connect(mDocumentManager, &DocumentManager::currentDocumentChanged,
            this, &MainWindow::mapDocumentChanged);
    connect(mDocumentManager, SIGNAL(documentCloseRequested(int)),
            this, SLOT(closeMapDocument(int)));
    connect(mDocumentManager, SIGNAL(reloadError(QString)),
            this, SLOT(reloadError(QString)));

    QShortcut *switchToLeftDocument = new QShortcut(tr("Alt+Left"), this);
    connect(switchToLeftDocument, SIGNAL(activated()),
            mDocumentManager, SLOT(switchToLeftDocument()));
    QShortcut *switchToLeftDocument1 = new QShortcut(tr("Ctrl+Shift+Tab"), this);
    connect(switchToLeftDocument1, SIGNAL(activated()),
            mDocumentManager, SLOT(switchToLeftDocument()));

    QShortcut *switchToRightDocument = new QShortcut(tr("Alt+Right"), this);
    connect(switchToRightDocument, SIGNAL(activated()),
            mDocumentManager, SLOT(switchToRightDocument()));
    QShortcut *switchToRightDocument1 = new QShortcut(tr("Ctrl+Tab"), this);
    connect(switchToRightDocument1, SIGNAL(activated()),
            mDocumentManager, SLOT(switchToRightDocument()));


    QShortcut *copyPositionShortcut = new QShortcut(tr("Alt+C"), this);
    connect(copyPositionShortcut, SIGNAL(activated()),
            mActionHandler, SLOT(copyPosition()));

    updateActions();
    readSettings();

    connect(mAutomappingManager, SIGNAL(warningsOccurred(bool)),
            this, SLOT(autoMappingWarning(bool)));
    connect(mAutomappingManager, SIGNAL(errorsOccurred(bool)),
            this, SLOT(autoMappingError(bool)));
}

MainWindow::~MainWindow()
{
    mDocumentManager->closeAllDocuments();

    // This needs to happen before deleting the TilesetManager otherwise it may
    // hold references to tilesets.
    // todo: Delete the MapEditor first?
//    mTileAnimationEditor->setTile(nullptr);
//    mTileAnimationEditor->writeSettings();
//    mTileCollisionEditor->setTile(nullptr);
//    mTileCollisionEditor->writeSettings();

    mDocumentManager->deleteEditor(Document::MapDocumentType);
    mDocumentManager->deleteEditor(Document::TilesetDocumentType);

    PluginManager::removeObject(mTmxMapFormat);
    PluginManager::removeObject(mTsxTilesetFormat);

    DocumentManager::deleteInstance();
    TilesetManager::deleteInstance();
    Preferences::deleteInstance();
    LanguageManager::deleteInstance();
    PluginManager::deleteInstance();
    ClipboardManager::deleteInstance();

    delete mUi;
}

void MainWindow::commitData(QSessionManager &manager)
{
    // Play nice with session management and cancel shutdown process when user
    // requests this
    if (manager.allowsInteraction())
        if (!confirmAllSave())
            manager.cancel();
}

void MainWindow::closeEvent(QCloseEvent *event)
{
    writeSettings();

    if (confirmAllSave())
        event->accept();
    else
        event->ignore();
}

void MainWindow::changeEvent(QEvent *event)
{
    QMainWindow::changeEvent(event);
    switch (event->type()) {
    case QEvent::LanguageChange:
        mUi->retranslateUi(this);
        retranslateUi();
        break;
    default:
        break;
    }
}

void MainWindow::keyPressEvent(QKeyEvent *event)
{
    if (event->key() == Qt::Key_Space && !event->isAutoRepeat())
        if (MapView *mapView = mDocumentManager->currentMapView())
            mapView->setHandScrolling(true);
}

void MainWindow::keyReleaseEvent(QKeyEvent *event)
{
    if (event->key() == Qt::Key_Space && !event->isAutoRepeat())
        if (MapView *mapView = mDocumentManager->currentMapView())
            mapView->setHandScrolling(false);
}

void MainWindow::dragEnterEvent(QDragEnterEvent *e)
{
    const QList<QUrl> urls = e->mimeData()->urls();
    if (!urls.isEmpty() && !urls.at(0).toLocalFile().isEmpty())
        e->accept();
}

void MainWindow::dropEvent(QDropEvent *e)
{
    foreach (const QUrl &url, e->mimeData()->urls())
        openFile(url.toLocalFile());
}

void MainWindow::newMap()
{
    NewMapDialog newMapDialog(this);
    MapDocument *mapDocument = newMapDialog.createMap();

    if (!mapDocument)
        return;

    mDocumentManager->addDocument(mapDocument);
}

bool MainWindow::openFile(const QString &fileName, FileFormat *fileFormat)
{
    if (fileName.isEmpty())
        return false;

    // Select existing document if this file is already open
    int documentIndex = mDocumentManager->findDocument(fileName);
    if (documentIndex != -1) {
        mDocumentManager->switchToDocument(documentIndex);
        return true;
    }

    if (!fileFormat) {
        // Try to find a plugin that implements support for this format
        auto formats = PluginManager::objects<FileFormat>();
        for (FileFormat *format : formats) {
            if (format->supportsFile(fileName)) {
                fileFormat = format;
                break;
            }
        }
    }

    if (!fileFormat) {
        QMessageBox::critical(this, tr("Error Opening File"), tr("Unrecognized file format"));
        return false;
    }

    QString error;
    Document *document = nullptr;

    if (MapFormat *mapFormat = qobject_cast<MapFormat*>(fileFormat)) {
        document = MapDocument::load(fileName, mapFormat, &error);
    } else if (TilesetFormat *tilesetFormat = qobject_cast<TilesetFormat*>(fileFormat)) {
        SharedTileset tileset = tilesetFormat->read(fileName);
        if (tileset.isNull())
            error = tilesetFormat->errorString();
        else
            document = new TilesetDocument(tileset, fileName);
    }

    if (!document) {
        QMessageBox::critical(this, tr("Error Opening File"), error);
        return false;
    }

    mDocumentManager->addDocument(document);

    if (MapDocument *mapDocument = qobject_cast<MapDocument*>(document))
        mDocumentManager->checkTilesetColumns(mapDocument);

    setRecentFile(fileName);
    return true;
}

bool MainWindow::openFile(const QString &fileName)
{
    return openFile(fileName, nullptr);
}

void MainWindow::openLastFiles()
{
    mSettings.beginGroup(QLatin1String("recentFiles"));

    QStringList lastOpenFiles = mSettings.value(
                QLatin1String("lastOpenFiles")).toStringList();
    QVariant openCountVariant = mSettings.value(
                QLatin1String("recentOpenedFiles"));

    // Backwards compatibility mode
    if (openCountVariant.isValid()) {
        const QStringList recentFiles = mSettings.value(
                    QLatin1String("fileNames")).toStringList();
        int openCount = qMin(openCountVariant.toInt(), recentFiles.size());
        for (; openCount; --openCount)
            lastOpenFiles.append(recentFiles.at(openCount - 1));
        mSettings.remove(QLatin1String("recentOpenedFiles"));
    }

    for (int i = 0; i < lastOpenFiles.size(); i++)
        openFile(lastOpenFiles.at(i));

    QString lastActiveDocument =
            mSettings.value(QLatin1String("lastActive")).toString();
    int documentIndex = mDocumentManager->findDocument(lastActiveDocument);
    if (documentIndex != -1)
        mDocumentManager->switchToDocument(documentIndex);

    mSettings.endGroup();
}

void MainWindow::openFile()
{
    QString filter = tr("All Files (*)");
    QString selectedFilter = filter;

    FormatHelper<FileFormat> helper(FileFormat::Read, filter);

    selectedFilter = mSettings.value(QLatin1String("lastUsedOpenFilter"),
                                     selectedFilter).toString();

    QStringList fileNames = QFileDialog::getOpenFileNames(this, tr("Open Map"),
                                                          fileDialogStartLocation(),
                                                          helper.filter(),
                                                          &selectedFilter);
    if (fileNames.isEmpty())
        return;

    // When a particular filter was selected, use the associated format
    FileFormat *fileFormat = helper.formatByNameFilter(selectedFilter);

    mSettings.setValue(QLatin1String("lastUsedOpenFilter"), selectedFilter);
    foreach (const QString &fileName, fileNames)
        openFile(fileName, fileFormat);
}

/**
 * Save the given document with the given file name. When saved
 * successfully, the file is added to the list of recent files.
 *
 * @return <code>true</code> on success, <code>false</code> on failure
 */
bool MainWindow::saveDocument(Document *document, const QString &fileName)
{
    if (fileName.isEmpty())
        return false;

    QString error;
    if (!document->save(fileName, &error)) {
        QMessageBox::critical(this, tr("Error Saving File"), error);
        return false;
    }

    setRecentFile(fileName);
    return true;
}

static Document *saveAsDocument(Document *document)
{
    if (auto tilesetDocument = qobject_cast<TilesetDocument*>(document))
        if (tilesetDocument->isEmbedded())
            document = tilesetDocument->mapDocuments().first();

    return document;
}

bool MainWindow::saveFile()
{
    Document *document = mDocumentManager->currentDocument();
    if (!document)
        return false;

    document = saveAsDocument(document);

    const QString currentFileName = document->fileName();

    if (currentFileName.isEmpty())
        return saveDocumentAs(document);
    else
        return saveDocument(document, currentFileName);
}

bool MainWindow::saveFileAs()
{
    Document *document = mDocumentManager->currentDocument();
    if (!document)
        return false;

    document = saveAsDocument(document);

    return saveDocumentAs(document);
}

/**
 * Save the given document with a file name chosen by the user. When saved
 * successfully, the file is added to the list of recent files.
 *
 * @return <code>true</code> on success, <code>false</code> on failure
 */
bool MainWindow::saveDocumentAs(Document *document)
{
    QString filter;
    QString selectedFilter;
    QString fileName = document->fileName();

    if (FileFormat *format = document->writerFormat())
        selectedFilter = format->nameFilter();

    auto getSaveFileName = [&,this](const QString &defaultFileName) {
        if (fileName.isEmpty()) {
            fileName = fileDialogStartLocation();
            fileName += QLatin1Char('/');
            fileName += defaultFileName;
        }

        return QFileDialog::getSaveFileName(this, QString(),
                                            fileName,
                                            filter,
                                            &selectedFilter);
    };

    if (auto mapDocument = qobject_cast<MapDocument*>(document)) {
        if (selectedFilter.isEmpty())
            selectedFilter = TmxMapFormat().nameFilter();

        FormatHelper<MapFormat> helper(FileFormat::ReadWrite);
        filter = helper.filter();

        fileName = getSaveFileName(tr("untitled.tmx"));
        if (fileName.isEmpty())
            return false;

        MapFormat *format = helper.formatByNameFilter(selectedFilter);
        mapDocument->setWriterFormat(format);

    } else if (auto tilesetDocument = qobject_cast<TilesetDocument*>(document)) {
        if (selectedFilter.isEmpty())
            selectedFilter = TsxTilesetFormat().nameFilter();

        FormatHelper<TilesetFormat> helper(FileFormat::ReadWrite);
        filter = helper.filter();

        fileName = getSaveFileName(tr("untitled.tsx"));
        if (fileName.isEmpty())
            return false;

        TilesetFormat *format = helper.formatByNameFilter(selectedFilter);
        tilesetDocument->setWriterFormat(format);
    }

    return saveDocument(document, fileName);
}

bool isEmbeddedTilesetDocument(Document *document)
{
    if (auto *tilesetDocument = qobject_cast<TilesetDocument*>(document))
        return tilesetDocument->isEmbedded();
    return false;
}

void MainWindow::saveAll()
{
    for (Document *document : mDocumentManager->documents()) {
        if (!mDocumentManager->isDocumentModified(document))
            continue;

        // Skip embedded tilesets, they will be saved when their map is checked
        if (isEmbeddedTilesetDocument((document)))
            continue;

        QString fileName(document->fileName());
        QString error;

        if (fileName.isEmpty()) {
            mDocumentManager->switchToDocument(document);
            if (!saveDocumentAs(document))
                return;
        } else if (!document->save(fileName, &error)) {
            mDocumentManager->switchToDocument(document);
            QMessageBox::critical(this, tr("Error Saving File"), error);
            return;
        }

        setRecentFile(fileName);
    }
}

bool MainWindow::confirmSave(Document *document)
{
    if (!document || !mDocumentManager->isDocumentModified(document))
        return true;

    mDocumentManager->switchToDocument(document);

    int ret = QMessageBox::warning(
            this, tr("Unsaved Changes"),
            tr("There are unsaved changes. Do you want to save now?"),
            QMessageBox::Save | QMessageBox::Discard | QMessageBox::Cancel);

    switch (ret) {
    case QMessageBox::Save:    return saveFile();
    case QMessageBox::Discard: return true;
    case QMessageBox::Cancel:
    default:
        return false;
    }
}

bool MainWindow::confirmAllSave()
{
    for (Document *document : mDocumentManager->documents()) {
        if (isEmbeddedTilesetDocument((document)))
            continue;
        if (!confirmSave(document))
            return false;
    }

    return true;
}

void MainWindow::export_()
{
    if (!mMapDocument)
        return;

    QString exportFileName = mMapDocument->lastExportFileName();

    if (!exportFileName.isEmpty()) {
        MapFormat *exportFormat = mMapDocument->exportFormat();
        TmxMapFormat tmxFormat;

        if (!exportFormat)
            exportFormat = &tmxFormat;

        if (exportFormat->write(mMapDocument->map(), exportFileName)) {
//            statusBar()->showMessage(tr("Exported to %1").arg(exportFileName),
//                                     3000);
            return;
        }

        QMessageBox::critical(this, tr("Error Exporting Map"),
                              exportFormat->errorString());
    }

    // fall back when no successful export happened
    exportAs();
}

void MainWindow::exportAs()
{
    if (!mMapDocument)
        return;

    FormatHelper<MapFormat> helper(FileFormat::Write, tr("All Files (*)"));

    Preferences *pref = Preferences::instance();

    QString selectedFilter =
            mSettings.value(QLatin1String("lastUsedExportFilter")).toString();
    QString suggestedFilename = mMapDocument->lastExportFileName();

    if (suggestedFilename.isEmpty()) {
        QFileInfo baseNameInfo = QFileInfo(mMapDocument->fileName());
        QString baseName = baseNameInfo.baseName();

        QRegExp extensionFinder(QLatin1String("\\(\\*\\.([^\\)\\s]*)"));
        extensionFinder.indexIn(selectedFilter);
        const QString extension = extensionFinder.cap(1);

        QString lastExportedFilePath = pref->lastPath(Preferences::ExportedFile);

        suggestedFilename = lastExportedFilePath
                + QLatin1String("/") + baseName
                + QLatin1Char('.') + extension;
    }

    // No need to confirm overwrite here since it'll be prompted below
    QString fileName = QFileDialog::getSaveFileName(this, tr("Export As..."),
                                                    suggestedFilename,
                                                    helper.filter(),
                                                    &selectedFilter,
                                                    QFileDialog::DontConfirmOverwrite);
    if (fileName.isEmpty())
        return;

    // If a specific filter was selected, use that format
    MapFormat *chosenFormat = helper.formatByNameFilter(selectedFilter);

    // If not, try to find the file extension among the name filters
    QString suffix = QFileInfo(fileName).completeSuffix();
    if (!chosenFormat && !suffix.isEmpty()) {
        suffix.prepend(QLatin1String("*."));

        for (MapFormat *format : helper.formats()) {
            if (format->nameFilter().contains(suffix, Qt::CaseInsensitive)) {
                if (chosenFormat) {
                    QMessageBox::warning(this, tr("Non-unique file extension"),
                                         tr("Non-unique file extension.\n"
                                            "Please select specific format."));
                    return exportAs();
                } else {
                    chosenFormat = format;
                }
            }
        }
    }

    if (!chosenFormat) {
        QMessageBox::critical(this, tr("Unknown File Format"),
                              tr("The given filename does not have any known "
                                 "file extension."));
        return;
    }

    // Check if writer will overwrite existing files here because some writers
    // could save to multiple files at the same time. For example CSV saves
    // each layer into a separate file.
    QStringList outputFiles = chosenFormat->outputFiles(mMapDocument->map(),
                                                        fileName);
    if (outputFiles.size() > 0) {
        // Check if any output file already exists
        QString message =
                tr("Some export files already exist:") + QLatin1String("\n\n");

        bool overwriteHappens = false;

        for (const QString &outputFile : outputFiles) {
            if (QFile::exists(outputFile)) {
                overwriteHappens = true;
                message += outputFile + QLatin1Char('\n');
            }
        }
        message += QLatin1Char('\n') + tr("Do you want to replace them?");

        // If overwrite happens, warn the user and get confirmation before exporting
        if (overwriteHappens) {
            const QMessageBox::StandardButton reply = QMessageBox::warning(
                this,
                tr("Overwrite Files"),
                message,
                QMessageBox::Yes | QMessageBox::No,
                QMessageBox::No);

            if (reply != QMessageBox::Yes)
                return;
        }
    }

    pref->setLastPath(Preferences::ExportedFile, QFileInfo(fileName).path());
    mSettings.setValue(QLatin1String("lastUsedExportFilter"), selectedFilter);

    if (!chosenFormat->write(mMapDocument->map(), fileName)) {
        QMessageBox::critical(this, tr("Error Exporting Map"),
                              chosenFormat->errorString());
    } else {
        // Remember export parameters, so subsequent exports can be done faster
        mMapDocument->setLastExportFileName(fileName);
        mMapDocument->setExportFormat(chosenFormat);
    }
}

void MainWindow::exportAsImage()
{
    if (!mMapDocument)
        return;

    MapView *mapView = mDocumentManager->currentMapView();
    ExportAsImageDialog dialog(mMapDocument,
                               mMapDocument->fileName(),
                               mapView->zoomable()->scale(),
                               this);
    dialog.exec();
}

void MainWindow::reload()
{
    if (confirmSave(mDocumentManager->currentDocument()))
        mDocumentManager->reloadCurrentDocument();
}

void MainWindow::closeFile()
{
    if (confirmSave(mDocumentManager->currentDocument()))
        mDocumentManager->closeCurrentDocument();
}

void MainWindow::closeAllFiles()
{
    if (confirmAllSave())
        mDocumentManager->closeAllDocuments();
}

void MainWindow::cut()
{
    if (!mMapDocument)
        return;

    Layer *currentLayer = mMapDocument->currentLayer();
    if (!currentLayer)
        return;

    TileLayer *tileLayer = dynamic_cast<TileLayer*>(currentLayer);
    const QRegion &selectedArea = mMapDocument->selectedArea();
    const QList<MapObject*> &selectedObjects = mMapDocument->selectedObjects();

    copy();

    QUndoStack *stack = mMapDocument->undoStack();
    stack->beginMacro(tr("Cut"));

    if (tileLayer && !selectedArea.isEmpty()) {
        stack->push(new EraseTiles(mMapDocument, tileLayer, selectedArea));
    } else if (!selectedObjects.isEmpty()) {
        foreach (MapObject *mapObject, selectedObjects)
            stack->push(new RemoveMapObject(mMapDocument, mapObject));
    }

    mActionHandler->selectNone();

    stack->endMacro();
}

void MainWindow::copy()
{
    if (!mMapDocument)
        return;

    ClipboardManager::instance()->copySelection(mMapDocument);
}

void MainWindow::paste()
{
    paste(ClipboardManager::PasteDefault);
}

void MainWindow::pasteInPlace()
{
    paste(ClipboardManager::PasteInPlace);
}

void MainWindow::paste(ClipboardManager::PasteFlags flags)
{
    if (!mMapDocument)
        return;

    Layer *currentLayer = mMapDocument->currentLayer();
    if (!currentLayer)
        return;

    ClipboardManager *clipboardManager = ClipboardManager::instance();
    QScopedPointer<Map> map(clipboardManager->map());
    if (!map)
        return;

    // We can currently only handle maps with a single layer
    if (map->layerCount() != 1)
        return;

    TilesetManager *tilesetManager = TilesetManager::instance();
    tilesetManager->addReferences(map->tilesets());

    mMapDocument->unifyTilesets(map.data());
    Layer *layer = map->layerAt(0);

    if (layer->isTileLayer()) {
        // Reset selection and paste into the stamp brush
        mActionHandler->selectNone();
//        Map *stamp = map.take(); // TileStamp will take ownership
//        setStamp(TileStamp(stamp));
//        tilesetManager->removeReferences(stamp->tilesets());
//        mToolManager->selectTool(mStampBrush);
    } else if (ObjectGroup *objectGroup = layer->asObjectGroup()) {
        const MapView *view = mDocumentManager->currentMapView();
        clipboardManager->pasteObjectGroup(objectGroup, mMapDocument, view, flags);
    }

    if (map)
        tilesetManager->removeReferences(map->tilesets());
}

void MainWindow::delete_()
{
    if (!mMapDocument)
        return;

    Layer *currentLayer = mMapDocument->currentLayer();
    if (!currentLayer)
        return;

    TileLayer *tileLayer = dynamic_cast<TileLayer*>(currentLayer);
    const QRegion &selectedArea = mMapDocument->selectedArea();
    const QList<MapObject*> &selectedObjects = mMapDocument->selectedObjects();

    QUndoStack *undoStack = mMapDocument->undoStack();
    undoStack->beginMacro(tr("Delete"));

    if (tileLayer && !selectedArea.isEmpty()) {
        undoStack->push(new EraseTiles(mMapDocument, tileLayer, selectedArea));
    } else if (!selectedObjects.isEmpty()) {
        foreach (MapObject *mapObject, selectedObjects)
            undoStack->push(new RemoveMapObject(mMapDocument, mapObject));
    }

    mActionHandler->selectNone();
    undoStack->endMacro();
}

void MainWindow::openPreferences()
{
    if (!mPreferencesDialog) {
        mPreferencesDialog = new PreferencesDialog(this);
        mPreferencesDialog->setAttribute(Qt::WA_DeleteOnClose);
    }

    mPreferencesDialog->show();
    mPreferencesDialog->activateWindow();
    mPreferencesDialog->raise();
}

void MainWindow::labelVisibilityActionTriggered(QAction *action)
{
    Preferences::ObjectLabelVisiblity visibility = Preferences::NoObjectLabels;

    if (action == mUi->actionLabelsForSelectedObjects)
        visibility = Preferences::SelectedObjectLabels;
    else if (action == mUi->actionLabelsForAllObjects)
        visibility = Preferences::AllObjectLabels;

    Preferences::instance()->setObjectLabelVisibility(visibility);
}

void MainWindow::zoomIn()
{
    if (MapView *mapView = mDocumentManager->currentMapView())
        mapView->zoomable()->zoomIn();
}

void MainWindow::zoomOut()
{
    if (MapView *mapView = mDocumentManager->currentMapView())
        mapView->zoomable()->zoomOut();
}

void MainWindow::zoomNormal()
{
    if (MapView *mapView = mDocumentManager->currentMapView())
        mapView->zoomable()->resetZoom();
}

bool MainWindow::newTileset(const QString &path)
{
    Preferences *prefs = Preferences::instance();

    const QString startLocation = path.isEmpty()
            ? QFileInfo(prefs->lastPath(Preferences::ImageFile)).absolutePath()
            : path;

    NewTilesetDialog newTileset(this);
    newTileset.setImagePath(startLocation);
//    newTileset.setTileSize(map->tileSize());

    if (SharedTileset tileset = newTileset.createTileset()) {
        mDocumentManager->addDocument(new TilesetDocument(tileset));

//        mMapDocument->undoStack()->push(new AddTileset(mMapDocument, tileset));
        prefs->setLastPath(Preferences::ImageFile, tileset->imageSource());
        return true;
    }
    return false;
}

void MainWindow::newTilesets(const QStringList &paths)
{
    foreach (const QString &path, paths)
        if (!newTileset(path))
            return;
}

void MainWindow::reloadTilesets()
{
    if (!mMapDocument)
        return;

    Map *map = mMapDocument->map();
    TilesetManager *tilesetManager = TilesetManager::instance();
    QVector<SharedTileset> tilesets = map->tilesets();
    for (SharedTileset &tileset : tilesets)
        tilesetManager->forceTilesetReload(tileset);
}

void MainWindow::addExternalTileset()
{
    if (!mMapDocument)
        return;

    QString filter = tr("All Files (*)");

    QString selectedFilter = TsxTilesetFormat().nameFilter();
    filter += QLatin1String(";;");
    filter += selectedFilter;

    FormatHelper<TilesetFormat> helper(FileFormat::Read, filter);

    selectedFilter = mSettings.value(QLatin1String("lastUsedTilesetFilter"),
                                     selectedFilter).toString();

    Preferences *prefs = Preferences::instance();
    QString start = prefs->lastPath(Preferences::ExternalTileset);

    const QStringList fileNames =
            QFileDialog::getOpenFileNames(this, tr("Add External Tileset(s)"),
                                          start,
                                          helper.filter(),
                                          &selectedFilter);

    if (fileNames.isEmpty())
        return;

    prefs->setLastPath(Preferences::ExternalTileset,
                       QFileInfo(fileNames.last()).path());

    mSettings.setValue(QLatin1String("lastUsedTilesetFilter"), selectedFilter);

    QVector<SharedTileset> tilesets;

    for (const QString &fileName : fileNames) {
        QString error;
        SharedTileset tileset = Tiled::readTileset(fileName, &error);
        if (tileset) {
            tilesets.append(tileset);
        } else if (fileNames.size() == 1) {
            QMessageBox::critical(this, tr("Error Reading Tileset"), error);
            return;
        } else {
            int result;

            result = QMessageBox::warning(this, tr("Error Reading Tileset"),
                                          tr("%1: %2").arg(fileName, error),
                                          QMessageBox::Abort | QMessageBox::Ignore,
                                          QMessageBox::Ignore);

            if (result == QMessageBox::Abort)
                return;
        }
    }

    QUndoStack *undoStack = mMapDocument->undoStack();
    undoStack->beginMacro(tr("Add %n Tileset(s)", "", tilesets.size()));
    for (const SharedTileset &tileset : tilesets)
        undoStack->push(new AddTileset(mMapDocument, tileset));
    undoStack->endMacro();
}

void MainWindow::resizeMap()
{
    if (!mMapDocument)
        return;

    Map *map = mMapDocument->map();

    ResizeDialog resizeDialog(this);
    resizeDialog.setOldSize(map->size());

    if (resizeDialog.exec()) {
        const QSize &newSize = resizeDialog.newSize();
        const QPoint &offset = resizeDialog.offset();
        if (newSize != map->size() || !offset.isNull())
            mMapDocument->resizeMap(newSize, offset, resizeDialog.removeObjects());
    }
}

void MainWindow::offsetMap()
{
    if (!mMapDocument)
        return;

    OffsetMapDialog offsetDialog(mMapDocument, this);
    if (offsetDialog.exec()) {
        const QList<int> layerIndexes = offsetDialog.affectedLayerIndexes();
        if (layerIndexes.empty())
            return;

        mMapDocument->offsetMap(layerIndexes,
                                offsetDialog.offset(),
                                offsetDialog.affectedBoundingRect(),
                                offsetDialog.wrapX(),
                                offsetDialog.wrapY());
    }
}

void MainWindow::editMapProperties()
{
    if (!mMapDocument)
        return;

    mMapDocument->setCurrentObject(mMapDocument->map());
    emit mMapDocument->editCurrentObject();
}

void MainWindow::autoMappingError(bool automatic)
{
    const QString title = tr("Automatic Mapping Error");
    QString error = mAutomappingManager->errorString();
    if (!error.isEmpty()) {
        if (automatic)
            ;//statusBar()->showMessage(error, 3000);
        else
            QMessageBox::critical(this, title, error);
    }
}

void MainWindow::autoMappingWarning(bool automatic)
{
    const QString title = tr("Automatic Mapping Warning");
    QString warning = mAutomappingManager->warningString();
    if (!warning.isEmpty()) {
        if (automatic)
            ;//statusBar()->showMessage(warning, 3000);
        else
            QMessageBox::warning(this, title, warning);
    }
}

void MainWindow::onObjectTypesEditorClosed()
{
    mShowObjectTypesEditor->setChecked(false);
}

void MainWindow::onAnimationEditorClosed()
{
    mShowTileAnimationEditor->setChecked(false);
}

void MainWindow::onCollisionEditorClosed()
{
    mShowTileCollisionEditor->setChecked(false);
}

void MainWindow::openRecentFile()
{
    QAction *action = qobject_cast<QAction *>(sender());
    if (action)
        openFile(action->data().toString());
}

QStringList MainWindow::recentFiles() const
{
    QVariant v = mSettings.value(QLatin1String("recentFiles/fileNames"));
    return v.toStringList();
}

QString MainWindow::fileDialogStartLocation() const
{
    QStringList files = recentFiles();
    return (!files.isEmpty()) ? QFileInfo(files.first()).path() : QString();
}

/**
 * Adds the given file to the recent files list.
 */
void MainWindow::setRecentFile(const QString &fileName)
{
    // Remember the file by its canonical file path
    const QString canonicalFilePath = QFileInfo(fileName).canonicalFilePath();

    if (canonicalFilePath.isEmpty())
        return;

    QStringList files = recentFiles();
    files.removeAll(canonicalFilePath);
    files.prepend(canonicalFilePath);
    while (files.size() > MaxRecentFiles)
        files.removeLast();

    mSettings.beginGroup(QLatin1String("recentFiles"));
    mSettings.setValue(QLatin1String("fileNames"), files);
    mSettings.endGroup();
    updateRecentFiles();
}

void MainWindow::clearRecentFiles()
{
    mSettings.beginGroup(QLatin1String("recentFiles"));
    mSettings.setValue(QLatin1String("fileNames"), QStringList());
    mSettings.endGroup();
    updateRecentFiles();
}

/**
 * Updates the recent files menu.
 */
void MainWindow::updateRecentFiles()
{
    QStringList files = recentFiles();
    const int numRecentFiles = qMin(files.size(), (int) MaxRecentFiles);

    for (int i = 0; i < numRecentFiles; ++i)
    {
        mRecentFiles[i]->setText(QFileInfo(files[i]).fileName());
        mRecentFiles[i]->setData(files[i]);
        mRecentFiles[i]->setVisible(true);
    }
    for (int j = numRecentFiles; j < MaxRecentFiles; ++j)
    {
        mRecentFiles[j]->setVisible(false);
    }
    mUi->menuRecentFiles->setEnabled(numRecentFiles > 0);
}

void MainWindow::updateActions()
{
    Document *document = mDocumentManager->currentDocument();
    bool tileLayerSelected = false;
    bool objectsSelected = false;
    QRegion selection;

    if (mMapDocument) {
        Layer *currentLayer = mMapDocument->currentLayer();

        tileLayerSelected = dynamic_cast<TileLayer*>(currentLayer) != nullptr;
        objectsSelected = !mMapDocument->selectedObjects().isEmpty();
        selection = mMapDocument->selectedArea();
    }

    const bool canCopy = (tileLayerSelected && !selection.isEmpty())
            || objectsSelected;
    const bool clipboardHasMap = ClipboardManager::instance()->hasMap();

    mUi->actionSave->setEnabled(document);
    mUi->actionSaveAs->setEnabled(document);
    mUi->actionSaveAll->setEnabled(document);

    mUi->actionExportAsImage->setEnabled(mMapDocument);
    mUi->actionExport->setEnabled(mMapDocument);
    mUi->actionExportAs->setEnabled(mMapDocument);
    mUi->actionReload->setEnabled(mMapDocument);
    mUi->actionClose->setEnabled(document);
    mUi->actionCloseAll->setEnabled(document);

    mUi->actionCut->setEnabled(canCopy);
    mUi->actionCopy->setEnabled(canCopy);
    mUi->actionPaste->setEnabled(clipboardHasMap);
    mUi->actionPasteInPlace->setEnabled(clipboardHasMap);
    mUi->actionDelete->setEnabled(canCopy);

//    mUi->actionNewTileset->setEnabled(mMapDocument);
    mUi->actionAddExternalTileset->setEnabled(mMapDocument);
    mUi->actionResizeMap->setEnabled(mMapDocument);
    mUi->actionOffsetMap->setEnabled(mMapDocument);
    mUi->actionMapProperties->setEnabled(mMapDocument);
    mUi->actionAutoMap->setEnabled(mMapDocument);

//    mCommandButton->setEnabled(mMapDocument);

    updateZoomLabel(); // for the zoom actions
}

void MainWindow::updateZoomLabel()
{
    MapView *mapView = mDocumentManager->currentMapView();

    Zoomable *zoomable = mapView ? mapView->zoomable() : nullptr;
    const qreal scale = zoomable ? zoomable->scale() : 1;

    mUi->actionZoomIn->setEnabled(zoomable && zoomable->canZoomIn());
    mUi->actionZoomOut->setEnabled(zoomable && zoomable->canZoomOut());
    mUi->actionZoomNormal->setEnabled(scale != 1);
}

void MainWindow::openDocumentation()
{
    QDesktopServices::openUrl(QUrl(QLatin1String("http://doc.mapeditor.org")));
}

void MainWindow::writeSettings()
{
    mSettings.beginGroup(QLatin1String("mainwindow"));
    mSettings.setValue(QLatin1String("geometry"), saveGeometry());
    mSettings.setValue(QLatin1String("state"), saveState());
    mSettings.endGroup();

    mSettings.beginGroup(QLatin1String("recentFiles"));
    if (Document *document = mDocumentManager->currentDocument())
        mSettings.setValue(QLatin1String("lastActive"), document->fileName());

    QStringList fileList;
    for (int i = 0; i < mDocumentManager->documentCount(); i++) {
        Document *document = mDocumentManager->documents().at(i);
        fileList.append(document->fileName());
    }
    mSettings.setValue(QLatin1String("lastOpenFiles"), fileList);
    mSettings.endGroup();
}

void MainWindow::readSettings()
{
    mSettings.beginGroup(QLatin1String("mainwindow"));
    QByteArray geom = mSettings.value(QLatin1String("geometry")).toByteArray();
    if (!geom.isEmpty())
        restoreGeometry(geom);
    else
        resize(1200, 700);
    restoreState(mSettings.value(QLatin1String("state"),
                                 QByteArray()).toByteArray());
    mSettings.endGroup();
    updateRecentFiles();
}

void MainWindow::updateWindowTitle()
{
    if (mMapDocument) {
        setWindowTitle(tr("[*]%1").arg(mMapDocument->displayName()));
        setWindowFilePath(mMapDocument->fileName());
        setWindowModified(mMapDocument->isModified());
    } else {
        setWindowTitle(QString());
        setWindowFilePath(QString());
        setWindowModified(false);
    }
}

void MainWindow::becomePatron()
{
    PatreonDialog patreonDialog(this);
    patreonDialog.exec();
}

void MainWindow::aboutTiled()
{
    AboutDialog aboutDialog(this);
    aboutDialog.exec();
}

void MainWindow::retranslateUi()
{
    updateWindowTitle();

//    mRandomButton->setToolTip(tr("Random Mode"));
    mLayerMenu->setTitle(tr("&Layer"));
    mViewsAndToolbarsMenu->setText(tr("Views and Toolbars"));
    mShowTileAnimationEditor->setText(tr("Tile Animation Editor"));
    mShowTileCollisionEditor->setText(tr("Tile Collision Editor"));
    mActionHandler->retranslateUi();
}

void MainWindow::mapDocumentChanged(Document *document)
{
    MapDocument *mapDocument = qobject_cast<MapDocument*>(document);

    // todo: most of this code will have to be moved to the MapEditor

    if (mMapDocument)
        mMapDocument->disconnect(this);

    mMapDocument = mapDocument;

    mActionHandler->setMapDocument(mapDocument);
    mAutomappingManager->setMapDocument(mapDocument);

    if (document) {
        connect(document, SIGNAL(fileNameChanged(QString,QString)),
                SLOT(updateWindowTitle()));
    }

    // todo: adapt updateActions or find new ways to get the actions updated
//        connect(mapDocument, SIGNAL(currentLayerIndexChanged(int)),
//                SLOT(updateActions()));
//        connect(mapDocument, SIGNAL(selectedAreaChanged(QRegion,QRegion)),
//                SLOT(updateActions()));
//        connect(mapDocument, SIGNAL(selectedObjectsChanged()),
//                SLOT(updateActions()));

    updateWindowTitle();
    updateActions();
}

void MainWindow::closeMapDocument(int index)
{
    if (confirmSave(mDocumentManager->documents().at(index)))
        mDocumentManager->closeDocumentAt(index);
}

void MainWindow::reloadError(const QString &error)
{
    QMessageBox::critical(this, tr("Error Reloading Map"), error);
}<|MERGE_RESOLUTION|>--- conflicted
+++ resolved
@@ -136,15 +136,6 @@
     QUndoGroup *undoGroup = mDocumentManager->undoGroup();
     QAction *undoAction = undoGroup->createUndoAction(this, tr("Undo"));
     QAction *redoAction = undoGroup->createRedoAction(this, tr("Redo"));
-<<<<<<< HEAD
-=======
-    mUi->mainToolBar->setToolButtonStyle(Qt::ToolButtonFollowStyle);
-    mUi->actionNew->setPriority(QAction::LowPriority);
-#if QT_VERSION == 0x050500
-    undoAction->setPriority(QAction::LowPriority);
-#endif
-    redoAction->setPriority(QAction::LowPriority);
->>>>>>> c2dea496
     redoAction->setIcon(redoIcon);
     undoAction->setIcon(undoIcon);
     connect(undoGroup, SIGNAL(cleanChanged(bool)), SLOT(updateWindowTitle()));
