name: tiled
version: git
version-script: git describe | cut -c 2-
summary: Your free, easy to use and flexible tile map editor.
description: |
  Tiled is a free software level editor. It supports editing tile maps in
  various projections (orthogonal, isometric, hexagonal) and also supports
  building levels with freely positioned, rotated or scaled images or
  annotating them with objects of various shapes.
<<<<<<< HEAD
base: core18
=======
license: GPL-2.0-or-later
base: core
>>>>>>> bc78f2a6

grade: stable
confinement: strict

apps:
  tiled:
    command: desktop-launch ${SNAP}/usr/bin/tiled
    desktop: usr/share/applications/org.mapeditor.Tiled.desktop
    plugs: [home, opengl, unity7, network]
  tmxviewer:
    command: desktop-launch ${SNAP}/usr/bin/tmxviewer
    plugs: [home, unity7]
  tmxrasterizer:
    command: desktop-launch ${SNAP}/usr/bin/tmxrasterizer
    plugs: [home, unity7]
  terraingenerator:
    command: desktop-launch ${SNAP}/usr/bin/terraingenerator
    plugs: [home, unity7]
  automappingconverter:
    command: desktop-launch ${SNAP}/usr/bin/automappingconverter
    plugs: [home, unity7]

parts:
  tiled:
    plugin: qmake
    qt-version: qt5
    options:
      - PREFIX=/usr
      - CONFIG+=release
    source: .
    build-packages:
    # FIXME: Python plugin compiles and loads, but can't find platform libraries
    #  - pkg-config
    #  - python-dev
      - qttools5-dev-tools
<<<<<<< HEAD
      - qtdeclarative5-dev
      - zlib1g-dev
    stage-packages:
      - libqt5quick5
=======
      - zlib1g-dev
    #stage-packages:
>>>>>>> bc78f2a6
    #  - libpython2.7
    after: [desktop-qt5]

  desktop-qt5:
    source: https://github.com/ubuntu/snapcraft-desktop-helpers.git
    source-subdir: qt
    plugin: make
    make-parameters: ["FLAVOR=qt5"]
    build-packages:
      - build-essential
      - qtbase5-dev
      - dpkg-dev
    stage-packages:
      - libxkbcommon0
      - ttf-ubuntu-font-family
      - dmz-cursor-theme
      - light-themes
      - adwaita-icon-theme
      - gnome-themes-standard
      - shared-mime-info
      - libqt5gui5
      - libgdk-pixbuf2.0-0
      - libqt5svg5 # for loading icon themes which are svg
      - try: [appmenu-qt5] # not available on core18
      - locales-all
      - xdg-user-dirs
      - fcitx-frontend-qt5<|MERGE_RESOLUTION|>--- conflicted
+++ resolved
@@ -7,12 +7,8 @@
   various projections (orthogonal, isometric, hexagonal) and also supports
   building levels with freely positioned, rotated or scaled images or
   annotating them with objects of various shapes.
-<<<<<<< HEAD
+license: GPL-2.0-or-later
 base: core18
-=======
-license: GPL-2.0-or-later
-base: core
->>>>>>> bc78f2a6
 
 grade: stable
 confinement: strict
@@ -48,15 +44,10 @@
     #  - pkg-config
     #  - python-dev
       - qttools5-dev-tools
-<<<<<<< HEAD
       - qtdeclarative5-dev
       - zlib1g-dev
     stage-packages:
       - libqt5quick5
-=======
-      - zlib1g-dev
-    #stage-packages:
->>>>>>> bc78f2a6
     #  - libpython2.7
     after: [desktop-qt5]
 
